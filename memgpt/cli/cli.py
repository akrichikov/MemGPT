--- conflicted
+++ resolved
@@ -464,36 +464,6 @@
     agent: str = typer.Option(help="Specify agent to attach data to"),
     data_source: str = typer.Option(help="Data source to attach to avent"),
 ):
-<<<<<<< HEAD
-    # loads the data contained in data source into the agent's memory
-    from memgpt.connectors.storage import StorageConnector
-    from tqdm import tqdm
-
-    agent_config = AgentConfig.load(agent)
-
-    # get storage connectors
-    source_storage = StorageConnector.get_archival_storage_connector(name=data_source)
-    dest_storage = StorageConnector.get_archival_storage_connector(agent_config=agent_config)
-
-    size = source_storage.size()
-    typer.secho(f"Ingesting {size} passages into {agent_config.name}", fg=typer.colors.GREEN)
-    page_size = 100
-    generator = source_storage.get_all_paginated(page_size=page_size)  # yields List[Passage]
-    passages = []
-    for i in tqdm(range(0, size, page_size)):
-        passages = next(generator)
-        dest_storage.insert_many(passages)
-
-    # save destination storage
-    dest_storage.save()
-
-    total_agent_passages = dest_storage.size()
-
-    typer.secho(
-        f"Attached data source {data_source} to agent {agent}, consisting of {len(passages)}. Agent now has {total_agent_passages} embeddings in archival memory.",
-        fg=typer.colors.GREEN,
-    )
-=======
     try:
         # loads the data contained in data source into the agent's memory
         from memgpt.connectors.storage import StorageConnector
@@ -525,7 +495,6 @@
         )
     except KeyboardInterrupt:
         typer.secho(" Operation interrupted by KeyboardInterrupt.", fg=typer.colors.YELLOW)
->>>>>>> ca8b9ded
 
 
 def version():
