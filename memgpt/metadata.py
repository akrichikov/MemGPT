""" Metadata store for user/agent/data_source information"""

import os
import uuid
import secrets
from typing import Optional, List, Dict
from datetime import datetime

from memgpt.constants import DEFAULT_HUMAN, DEFAULT_MEMGPT_MODEL, DEFAULT_PERSONA, DEFAULT_PRESET, LLM_MAX_TOKENS
from memgpt.utils import get_local_time, enforce_types
from memgpt.data_types import AgentState, Source, User, LLMConfig, EmbeddingConfig, Token, Preset
from memgpt.config import MemGPTConfig

from sqlalchemy import create_engine, Column, String, BIGINT, select, inspect, text, JSON, BLOB, BINARY, ARRAY, Boolean
from sqlalchemy import func
from sqlalchemy.orm import sessionmaker, mapped_column, declarative_base
from sqlalchemy.orm.session import close_all_sessions
from sqlalchemy.sql import func
from sqlalchemy import Column, BIGINT, String, DateTime
from sqlalchemy.dialects.postgresql import JSONB, UUID
from sqlalchemy_json import mutable_json_type, MutableJson
from sqlalchemy import TypeDecorator, CHAR
from sqlalchemy.orm import sessionmaker, mapped_column, declarative_base


Base = declarative_base()


# Custom UUID type
class CommonUUID(TypeDecorator):
    impl = CHAR
    cache_ok = True

    def load_dialect_impl(self, dialect):
        if dialect.name == "postgresql":
            return dialect.type_descriptor(UUID(as_uuid=True))
        else:
            return dialect.type_descriptor(CHAR())

    def process_bind_param(self, value, dialect):
        if dialect.name == "postgresql" or value is None:
            return value
        else:
            return str(value)  # Convert UUID to string for SQLite

    def process_result_value(self, value, dialect):
        if dialect.name == "postgresql" or value is None:
            return value
        else:
            return uuid.UUID(value)


class LLMConfigColumn(TypeDecorator):
    """Custom type for storing LLMConfig as JSON"""

    impl = JSON
    cache_ok = True

    def load_dialect_impl(self, dialect):
        return dialect.type_descriptor(JSON())

    def process_bind_param(self, value, dialect):
        if value:
            return vars(value)
        return value

    def process_result_value(self, value, dialect):
        # print("GET VALUE", value)
        if value:
            return LLMConfig(**value)
        return value


class EmbeddingConfigColumn(TypeDecorator):
    """Custom type for storing EmbeddingConfig as JSON"""

    impl = JSON
    cache_ok = True

    def load_dialect_impl(self, dialect):
        return dialect.type_descriptor(JSON())

    def process_bind_param(self, value, dialect):
        if value:
            return vars(value)
        return value

    def process_result_value(self, value, dialect):
        if value:
            return EmbeddingConfig(**value)
        return value


class UserModel(Base):
    __tablename__ = "users"
    __table_args__ = {"extend_existing": True}

    id = Column(CommonUUID, primary_key=True, default=uuid.uuid4)
    # name = Column(String, nullable=False)
    default_agent = Column(String)

    policies_accepted = Column(Boolean, nullable=False, default=False)

    def __repr__(self) -> str:
        return f"<User(id='{self.id}')>"

    def to_record(self) -> User:
        return User(
            id=self.id,
            # name=self.name
            default_agent=self.default_agent,
            policies_accepted=self.policies_accepted,
        )


class TokenModel(Base):
    """Data model for authentication tokens. One-to-many relationship with UserModel (1 User - N tokens)."""

    __tablename__ = "tokens"

    id = Column(CommonUUID, primary_key=True, default=uuid.uuid4)
    # each api key is tied to a user account (that it validates access for)
    user_id = Column(CommonUUID, nullable=False)
    # the api key
    token = Column(String, nullable=False)
    # extra (optional) metadata
    name = Column(String)

    def __repr__(self) -> str:
        return f"<Token(id='{self.id}', token='{self.token}', name='{self.name}')>"

    def to_record(self) -> User:
        return Token(
            id=self.id,
            user_id=self.user_id,
            token=self.token,
            name=self.name,
        )


def generate_api_key(prefix="sk-", length=51) -> str:
    # Generate 'length // 2' bytes because each byte becomes two hex digits. Adjust length for prefix.
    actual_length = max(length - len(prefix), 1) // 2  # Ensure at least 1 byte is generated
    random_bytes = secrets.token_bytes(actual_length)
    new_key = prefix + random_bytes.hex()
    return new_key


class AgentModel(Base):
    """Defines data model for storing Passages (consisting of text, embedding)"""

    __tablename__ = "agents"
    __table_args__ = {"extend_existing": True}

    id = Column(CommonUUID, primary_key=True, default=uuid.uuid4)
    user_id = Column(CommonUUID, nullable=False)
    name = Column(String, nullable=False)
    persona = Column(String)
    human = Column(String)
    preset = Column(String)
    created_at = Column(DateTime(timezone=True), server_default=func.now())

    # configs
    llm_config = Column(LLMConfigColumn)
    embedding_config = Column(EmbeddingConfigColumn)

    # state
    state = Column(JSON)

    def __repr__(self) -> str:
        return f"<Agent(id='{self.id}', name='{self.name}')>"

    def to_record(self) -> AgentState:
        return AgentState(
            id=self.id,
            user_id=self.user_id,
            name=self.name,
            persona=self.persona,
            human=self.human,
            preset=self.preset,
            created_at=self.created_at,
            llm_config=self.llm_config,
            embedding_config=self.embedding_config,
            state=self.state,
        )


class SourceModel(Base):
    """Defines data model for storing Passages (consisting of text, embedding)"""

    __tablename__ = "sources"
    __table_args__ = {"extend_existing": True}

    # Assuming passage_id is the primary key
    # id = Column(UUID(as_uuid=True), primary_key=True, default=uuid.uuid4)
    id = Column(CommonUUID, primary_key=True, default=uuid.uuid4)
    user_id = Column(CommonUUID, nullable=False)
    name = Column(String, nullable=False)
    created_at = Column(DateTime(timezone=True), server_default=func.now())
    embedding_dim = Column(BIGINT)
    embedding_model = Column(String)

    # TODO: add num passages

    def __repr__(self) -> str:
        return f"<Source(passage_id='{self.id}', name='{self.name}')>"

    def to_record(self) -> Source:
        return Source(
            id=self.id,
            user_id=self.user_id,
            name=self.name,
            created_at=self.created_at,
            embedding_dim=self.embedding_dim,
            embedding_model=self.embedding_model,
        )


class AgentSourceMappingModel(Base):
    """Stores mapping between agent -> source"""

    __tablename__ = "agent_source_mapping"

    id = Column(CommonUUID, primary_key=True, default=uuid.uuid4)
    user_id = Column(CommonUUID, nullable=False)
    agent_id = Column(CommonUUID, nullable=False)
    source_id = Column(CommonUUID, nullable=False)

    def __repr__(self) -> str:
        return f"<AgentSourceMapping(user_id='{self.user_id}', agent_id='{self.agent_id}', source_id='{self.source_id}')>"


class PresetSourceMapping(Base):
    __tablename__ = "preset_source_mapping"

    id = Column(CommonUUID, primary_key=True, default=uuid.uuid4)
    user_id = Column(CommonUUID, nullable=False)
    preset_id = Column(CommonUUID, nullable=False)
    source_id = Column(CommonUUID, nullable=False)

    def __repr__(self) -> str:
        return f"<PresetSourceMapping(user_id='{self.user_id}', preset_id='{self.preset_id}', source_id='{self.source_id}')>"


# class PresetFunctionMapping(Base):
#    __tablename__ = "preset_function_mapping"
#
#    id = Column(CommonUUID, primary_key=True, default=uuid.uuid4)
#    user_id = Column(CommonUUID, nullable=False)
#    preset_id = Column(CommonUUID, nullable=False)
#    #function_id = Column(CommonUUID, nullable=False)
#    function = Column(String, nullable=False) # TODO: convert to ID eventually
#
#    def __repr__(self) -> str:
#        return f"<PresetFunctionMapping(user_id='{self.user_id}', preset_id='{self.preset_id}', function_id='{self.function_id}')>"


class PresetModel(Base):
    """Defines data model for storing Preset objects"""

    __tablename__ = "presets"
    __table_args__ = {"extend_existing": True}

    id = Column(CommonUUID, primary_key=True, default=uuid.uuid4)
    user_id = Column(CommonUUID, nullable=False)
    name = Column(String, nullable=False)
    description = Column(String)
    system = Column(String)
    human = Column(String)
    persona = Column(String)
    preset = Column(String)
    created_at = Column(DateTime(timezone=True), server_default=func.now())

    functions_schema = Column(JSON)

    def __repr__(self) -> str:
        return f"<Preset(id='{self.id}', name='{self.name}')>"

    def to_record(self) -> Preset:
        return Preset(
            id=self.id,
            user_id=self.user_id,
            name=self.name,
            description=self.description,
            system=self.system,
            human=self.human,
            persona=self.persona,
            preset=self.preset,
            created_at=self.created_at,
            functions_schema=self.functions_schema,
        )


class MetadataStore:
    def __init__(self, config: MemGPTConfig):
        # TODO: get DB URI or path
        if config.metadata_storage_type == "postgres":
            self.uri = config.metadata_storage_uri
        elif config.metadata_storage_type == "sqlite":
            path = os.path.join(config.metadata_storage_path, "sqlite.db")
            self.uri = f"sqlite:///{path}"
        else:
            raise ValueError(f"Invalid metadata storage type: {config.metadata_storage_type}")

        # Ensure valid URI
        if not self.uri:
            raise ValueError("Database URI is not provided or is invalid.")

        # Check if tables need to be created
        self.engine = create_engine(self.uri)
        Base.metadata.create_all(
            self.engine,
            tables=[
                UserModel.__table__,
                AgentModel.__table__,
                SourceModel.__table__,
                AgentSourceMappingModel.__table__,
                TokenModel.__table__,
                PresetModel.__table__,
                PresetSourceMapping.__table__,
            ],
        )
        self.session_maker = sessionmaker(bind=self.engine)

    @enforce_types
    def create_api_key(self, user_id: uuid.UUID, name: Optional[str] = None) -> Token:
        """Create an API key for a user"""
        new_api_key = generate_api_key()
        with self.session_maker() as session:
            if session.query(TokenModel).filter(TokenModel.token == new_api_key).count() > 0:
                # NOTE duplicate API keys / tokens should never happen, but if it does don't allow it
                raise ValueError(f"Token {new_api_key} already exists")
            # TODO store the API keys as hashed
            token = Token(user_id=user_id, token=new_api_key, name=name)
            session.add(TokenModel(**vars(token)))
            session.commit()
        return self.get_api_key(api_key=new_api_key)

    @enforce_types
    def delete_api_key(self, api_key: str):
        """Delete an API key from the database"""
        with self.session_maker() as session:
            session.query(TokenModel).filter(TokenModel.token == api_key).delete()
            session.commit()

    @enforce_types
    def get_api_key(self, api_key: str) -> Optional[Token]:
        with self.session_maker() as session:
            results = session.query(TokenModel).filter(TokenModel.token == api_key).all()
            if len(results) == 0:
                return None
            assert len(results) == 1, f"Expected 1 result, got {len(results)}"  # should only be one result
            return results[0].to_record()

    @enforce_types
    def get_all_api_keys_for_user(self, user_id: uuid.UUID) -> List[Token]:
        with self.session_maker() as session:
            results = session.query(TokenModel).filter(TokenModel.user_id == user_id).all()
            return [r.to_record() for r in results]

    @enforce_types
    def get_user_from_api_key(self, api_key: str) -> Optional[User]:
        """Get the user associated with a given API key"""
        token = self.get_api_key(api_key=api_key)
        if token is None:
            raise ValueError(f"Token {api_key} does not exist")
        else:
            return self.get_user(user_id=token.user_id)

    @enforce_types
    def create_agent(self, agent: AgentState):
        # insert into agent table
        # make sure agent.name does not already exist for user user_id
        with self.session_maker() as session:
            if session.query(AgentModel).filter(AgentModel.name == agent.name).filter(AgentModel.user_id == agent.user_id).count() > 0:
                raise ValueError(f"Agent with name {agent.name} already exists")
            session.add(AgentModel(**vars(agent)))
            session.commit()

    @enforce_types
    def create_source(self, source: Source, exists_ok=False):
        # make sure source.name does not already exist for user
        with self.session_maker() as session:
            if session.query(SourceModel).filter(SourceModel.name == source.name).filter(SourceModel.user_id == source.user_id).count() > 0:
                if not exists_ok:
<<<<<<< HEAD
                    raise ValueError(f"Source with name {source.name} already exists")
=======
                    raise ValueError(f"Source with name {source.name} already exists for user {source.user_id}")
>>>>>>> 2d35d4cb
                else:
                    session.update(SourceModel(**vars(source)))
            else:
                session.add(SourceModel(**vars(source)))
            session.commit()

    @enforce_types
    def create_user(self, user: User):
        with self.session_maker() as session:
            if session.query(UserModel).filter(UserModel.id == user.id).count() > 0:
                raise ValueError(f"User with id {user.id} already exists")
            session.add(UserModel(**vars(user)))
            session.commit()

    @enforce_types
    def create_preset(self, preset: Preset):
        with self.session_maker() as session:
            if session.query(PresetModel).filter(PresetModel.id == preset.id).count() > 0:
                raise ValueError(f"User with id {preset.id} already exists")
            session.add(PresetModel(**vars(preset)))
            session.commit()

    @enforce_types
    def get_preset(
        self, preset_id: Optional[uuid.UUID] = None, preset_name: Optional[str] = None, user_id: Optional[uuid.UUID] = None
    ) -> Optional[Preset]:
        with self.session_maker() as session:
            if preset_id:
                results = session.query(PresetModel).filter(PresetModel.id == preset_id).all()
            elif preset_name and user_id:
                results = session.query(PresetModel).filter(PresetModel.name == preset_name).filter(PresetModel.user_id == user_id).all()
            else:
                raise ValueError("Must provide either preset_id or (preset_name and user_id)")
            if len(results) == 0:
                return None
            assert len(results) == 1, f"Expected 1 result, got {len(results)}"
            return results[0].to_record()

    # @enforce_types
    # def set_preset_functions(self, preset_id: uuid.UUID, functions: List[str]):
    #    preset = self.get_preset(preset_id)
    #    if preset is None:
    #        raise ValueError(f"Preset with id {preset_id} does not exist")
    #    user_id = preset.user_id
    #    with self.session_maker() as session:
    #        for function in functions:
    #            session.add(PresetFunctionMapping(user_id=user_id, preset_id=preset_id, function=function))
    #        session.commit()

    @enforce_types
    def set_preset_sources(self, preset_id: uuid.UUID, sources: List[uuid.UUID]):
        preset = self.get_preset(preset_id)
        if preset is None:
            raise ValueError(f"Preset with id {preset_id} does not exist")
        user_id = preset.user_id
        with self.session_maker() as session:
            for source_id in sources:
                session.add(PresetSourceMapping(user_id=user_id, preset_id=preset_id, source_id=source_id))
            session.commit()

    # @enforce_types
    # def get_preset_functions(self, preset_id: uuid.UUID) -> List[str]:
    #    with self.session_maker() as session:
    #        results = session.query(PresetFunctionMapping).filter(PresetFunctionMapping.preset_id == preset_id).all()
    #        return [r.function for r in results]

    @enforce_types
    def get_preset_sources(self, preset_id: uuid.UUID) -> List[uuid.UUID]:
        with self.session_maker() as session:
            results = session.query(PresetSourceMapping).filter(PresetSourceMapping.preset_id == preset_id).all()
            return [r.source_id for r in results]

    @enforce_types
    def update_agent(self, agent: AgentState):
        with self.session_maker() as session:
            session.query(AgentModel).filter(AgentModel.id == agent.id).update(vars(agent))
            session.commit()

    @enforce_types
    def update_user(self, user: User):
        with self.session_maker() as session:
            session.query(UserModel).filter(UserModel.id == user.id).update(vars(user))
            session.commit()

    @enforce_types
    def update_source(self, source: Source):
        with self.session_maker() as session:
            session.query(SourceModel).filter(SourceModel.id == source.id).update(vars(source))
            session.commit()

    @enforce_types
    def delete_agent(self, agent_id: uuid.UUID):
        with self.session_maker() as session:
            session.query(AgentModel).filter(AgentModel.id == agent_id).delete()
            session.commit()

    @enforce_types
    def delete_source(self, source_id: uuid.UUID):
        with self.session_maker() as session:
            # delete from sources table
            session.query(SourceModel).filter(SourceModel.id == source_id).delete()

            # delete any mappings
            session.query(AgentSourceMappingModel).filter(AgentSourceMappingModel.source_id == source_id).delete()

            session.commit()

    @enforce_types
    def delete_user(self, user_id: uuid.UUID):
        with self.session_maker() as session:
            # delete from users table
            session.query(UserModel).filter(UserModel.id == user_id).delete()

            # delete associated agents
            session.query(AgentModel).filter(AgentModel.user_id == user_id).delete()

            # delete associated sources
            session.query(SourceModel).filter(SourceModel.user_id == user_id).delete()

            # delete associated mappings
            session.query(AgentSourceMappingModel).filter(AgentSourceMappingModel.user_id == user_id).delete()

            session.commit()

    @enforce_types
    def list_presets(self, user_id: uuid.UUID) -> List[Preset]:
        with self.session_maker() as session:
            results = session.query(PresetModel).filter(PresetModel.user_id == user_id).all()
            return [r.to_record() for r in results]

    @enforce_types
    def list_agents(self, user_id: uuid.UUID) -> List[AgentState]:
        with self.session_maker() as session:
            results = session.query(AgentModel).filter(AgentModel.user_id == user_id).all()
            return [r.to_record() for r in results]

    @enforce_types
    def list_sources(self, user_id: uuid.UUID) -> List[Source]:
        with self.session_maker() as session:
            results = session.query(SourceModel).filter(SourceModel.user_id == user_id).all()
            return [r.to_record() for r in results]

    @enforce_types
    def get_agent(
        self, agent_id: Optional[uuid.UUID] = None, agent_name: Optional[str] = None, user_id: Optional[uuid.UUID] = None
    ) -> Optional[AgentState]:
        with self.session_maker() as session:
            if agent_id:
                results = session.query(AgentModel).filter(AgentModel.id == agent_id).all()
            else:
                assert agent_name is not None and user_id is not None, "Must provide either agent_id or agent_name"
                results = session.query(AgentModel).filter(AgentModel.name == agent_name).filter(AgentModel.user_id == user_id).all()

            if len(results) == 0:
                return None
            assert len(results) == 1, f"Expected 1 result, got {len(results)}"  # should only be one result
            return results[0].to_record()

    @enforce_types
    def get_user(self, user_id: uuid.UUID) -> Optional[User]:
        with self.session_maker() as session:
            results = session.query(UserModel).filter(UserModel.id == user_id).all()
            if len(results) == 0:
                return None
            assert len(results) == 1, f"Expected 1 result, got {len(results)}"
            return results[0].to_record()

    @enforce_types
    def get_all_users(self) -> List[User]:
        # TODO make paginated
        with self.session_maker() as session:
            results = session.query(UserModel).all()
            return [r.to_record() for r in results]

    @enforce_types
    def get_source(
        self, source_id: Optional[uuid.UUID] = None, user_id: Optional[uuid.UUID] = None, source_name: Optional[str] = None
    ) -> Optional[Source]:
        with self.session_maker() as session:
            if source_id:
                results = session.query(SourceModel).filter(SourceModel.id == source_id).all()
            else:
                assert user_id is not None and source_name is not None
                results = session.query(SourceModel).filter(SourceModel.name == source_name).filter(SourceModel.user_id == user_id).all()
            if len(results) == 0:
                return None
            assert len(results) == 1, f"Expected 1 result, got {len(results)}"
            return results[0].to_record()

    # agent source metadata
    @enforce_types
    def attach_source(self, user_id: uuid.UUID, agent_id: uuid.UUID, source_id: uuid.UUID):
        with self.session_maker() as session:
            session.add(AgentSourceMappingModel(user_id=user_id, agent_id=agent_id, source_id=source_id))
            session.commit()

    @enforce_types
    def list_attached_sources(self, agent_id: uuid.UUID) -> List[uuid.UUID]:
        with self.session_maker() as session:
            results = session.query(AgentSourceMappingModel).filter(AgentSourceMappingModel.agent_id == agent_id).all()
            return [r.source_id for r in results]

    @enforce_types
    def list_attached_agents(self, source_id: uuid.UUID) -> List[uuid.UUID]:
        with self.session_maker() as session:
            results = session.query(AgentSourceMappingModel).filter(AgentSourceMappingModel.source_id == source_id).all()
            return [r.agent_id for r in results]

    @enforce_types
    def detach_source(self, agent_id: uuid.UUID, source_id: uuid.UUID):
        with self.session_maker() as session:
            session.query(AgentSourceMappingModel).filter(
                AgentSourceMappingModel.agent_id == agent_id, AgentSourceMappingModel.source_id == source_id
            ).delete()
            session.commit()<|MERGE_RESOLUTION|>--- conflicted
+++ resolved
@@ -383,11 +383,7 @@
         with self.session_maker() as session:
             if session.query(SourceModel).filter(SourceModel.name == source.name).filter(SourceModel.user_id == source.user_id).count() > 0:
                 if not exists_ok:
-<<<<<<< HEAD
-                    raise ValueError(f"Source with name {source.name} already exists")
-=======
                     raise ValueError(f"Source with name {source.name} already exists for user {source.user_id}")
->>>>>>> 2d35d4cb
                 else:
                     session.update(SourceModel(**vars(source)))
             else:
