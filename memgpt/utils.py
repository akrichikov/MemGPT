--- conflicted
+++ resolved
@@ -1,298 +1,295 @@
-from datetime import datetime
-<<<<<<< HEAD
-import re
-=======
-import json
-import os
-import pickle
-import platform
-import subprocess
-
-
->>>>>>> 8d444902
-import difflib
-import demjson3 as demjson
-import pytz
-import tiktoken
-
-import memgpt
-from memgpt.constants import MEMGPT_DIR, FUNCTION_RETURN_CHAR_LIMIT, CLI_WARNING_PREFIX
-
-from memgpt.openai_backcompat.openai_object import OpenAIObject
-
-# TODO: what is this?
-# DEBUG = True
-DEBUG = False
-
-
-def open_folder_in_explorer(folder_path):
-    """
-    Opens the specified folder in the system's native file explorer.
-
-    :param folder_path: Absolute path to the folder to be opened.
-    """
-    if not os.path.exists(folder_path):
-        raise ValueError(f"The specified folder {folder_path} does not exist.")
-
-    # Determine the operating system
-    os_name = platform.system()
-
-    # Open the folder based on the operating system
-    if os_name == "Windows":
-        # Windows: use 'explorer' command
-        subprocess.run(["explorer", folder_path], check=True)
-    elif os_name == "Darwin":
-        # macOS: use 'open' command
-        subprocess.run(["open", folder_path], check=True)
-    elif os_name == "Linux":
-        # Linux: use 'xdg-open' command (works for most Linux distributions)
-        subprocess.run(["xdg-open", folder_path], check=True)
-    else:
-        raise OSError(f"Unsupported operating system {os_name}.")
-
-
-# Custom unpickler
-class OpenAIBackcompatUnpickler(pickle.Unpickler):
-    def find_class(self, module, name):
-        if module == "openai.openai_object":
-            return OpenAIObject
-        return super().find_class(module, name)
-
-
-def count_tokens(s: str, model: str = "gpt-4") -> int:
-    encoding = tiktoken.encoding_for_model(model)
-    return len(encoding.encode(s))
-
-
-def printd(*args, **kwargs):
-    if DEBUG:
-        print(*args, **kwargs)
-
-
-def united_diff(str1, str2):
-    lines1 = str1.splitlines(True)
-    lines2 = str2.splitlines(True)
-    diff = difflib.unified_diff(lines1, lines2)
-    return "".join(diff)
-
-
-def parse_formatted_time(formatted_time):
-    # parse times returned by memgpt.utils.get_formatted_time()
-    return datetime.strptime(formatted_time, "%Y-%m-%d %I:%M:%S %p %Z%z")
-
-
-def datetime_to_timestamp(dt):
-    # convert datetime object to integer timestamp
-    return int(dt.timestamp())
-
-
-def timestamp_to_datetime(ts):
-    # convert integer timestamp to datetime object
-    return datetime.fromtimestamp(ts)
-
-
-def get_local_time_military():
-    # Get the current time in UTC
-    current_time_utc = datetime.now(pytz.utc)
-
-    # Convert to San Francisco's time zone (PST/PDT)
-    sf_time_zone = pytz.timezone("America/Los_Angeles")
-    local_time = current_time_utc.astimezone(sf_time_zone)
-
-    # You may format it as you desire
-    formatted_time = local_time.strftime("%Y-%m-%d %H:%M:%S %Z%z")
-
-    return formatted_time
-
-
-def get_local_time_timezone(timezone="America/Los_Angeles"):
-    # Get the current time in UTC
-    current_time_utc = datetime.now(pytz.utc)
-
-    # Convert to San Francisco's time zone (PST/PDT)
-    sf_time_zone = pytz.timezone(timezone)
-    local_time = current_time_utc.astimezone(sf_time_zone)
-
-    # You may format it as you desire, including AM/PM
-    formatted_time = local_time.strftime("%Y-%m-%d %I:%M:%S %p %Z%z")
-
-    return formatted_time
-
-
-def get_local_time(timezone=None):
-    if timezone is not None:
-        return get_local_time_timezone(timezone)
-    else:
-        # Get the current time, which will be in the local timezone of the computer
-        local_time = datetime.now().astimezone()
-
-        # You may format it as you desire, including AM/PM
-        formatted_time = local_time.strftime("%Y-%m-%d %I:%M:%S %p %Z%z")
-        print("formatted_time", formatted_time)
-
-        return formatted_time
-
-
-def parse_json(string):
-    """Parse JSON string into JSON with both json and demjson"""
-    result = None
-    try:
-        result = json.loads(string)
-        return result
-    except Exception as e:
-        print(f"Error parsing json with json package: {e}")
-
-    try:
-        result = demjson.decode(string)
-        return result
-    except demjson.JSONDecodeError as e:
-        print(f"Error parsing json with demjson package: {e}")
-        raise e
-
-
-def validate_function_response(function_response_string: any, strict: bool = False) -> str:
-    """Check to make sure that a function used by MemGPT returned a valid response
-
-    Responses need to be strings (or None) that fall under a certain text count limit.
-    """
-    if not isinstance(function_response_string, str):
-        # Soft correction for a few basic types
-
-        if function_response_string is None:
-            # function_response_string = "Empty (no function output)"
-            function_response_string = "None"  # backcompat
-
-        elif isinstance(function_response_string, dict):
-            if strict:
-                # TODO add better error message
-                raise ValueError(function_response_string)
-
-            # Allow dict through since it will be cast to json.dumps()
-            try:
-                # TODO find a better way to do this that won't result in double escapes
-                function_response_string = json.dumps(function_response_string)
-            except:
-                raise ValueError(function_response_string)
-
-        else:
-            if strict:
-                # TODO add better error message
-                raise ValueError(function_response_string)
-
-            # Try to convert to a string, but throw a warning to alert the user
-            try:
-                function_response_string = str(function_response_string)
-            except:
-                raise ValueError(function_response_string)
-
-    # Now check the length and make sure it doesn't go over the limit
-    # TODO we should change this to a max token limit that's variable based on tokens remaining (or context-window)
-    if len(function_response_string) > FUNCTION_RETURN_CHAR_LIMIT:
-        print(
-            f"{CLI_WARNING_PREFIX}function return was over limit ({len(function_response_string)} > {FUNCTION_RETURN_CHAR_LIMIT}) and was truncated"
-        )
-        function_response_string = f"{function_response_string[:FUNCTION_RETURN_CHAR_LIMIT]}... [NOTE: function output was truncated since it exceeded the character limit ({len(function_response_string)} > {FUNCTION_RETURN_CHAR_LIMIT})]"
-
-    return function_response_string
-
-
-def list_agent_config_files(sort="last_modified"):
-    """List all agent config files, ignoring dotfiles."""
-    agent_dir = os.path.join(MEMGPT_DIR, "agents")
-    files = os.listdir(agent_dir)
-
-    # Remove dotfiles like .DS_Store
-    files = [file for file in files if not file.startswith(".")]
-
-    # Remove anything that's not a directory
-    files = [file for file in files if os.path.isdir(os.path.join(agent_dir, file))]
-
-    if sort is not None:
-        if sort == "last_modified":
-            # Sort the directories by last modified (most recent first)
-            files.sort(key=lambda x: os.path.getmtime(os.path.join(agent_dir, x)), reverse=True)
-        else:
-            raise ValueError(f"Unrecognized sorting option {sort}")
-
-    return files
-
-
-def list_human_files():
-    """List all humans files"""
-    defaults_dir = os.path.join(memgpt.__path__[0], "humans", "examples")
-    user_dir = os.path.join(MEMGPT_DIR, "humans")
-
-    memgpt_defaults = os.listdir(defaults_dir)
-    memgpt_defaults = [os.path.join(defaults_dir, f) for f in memgpt_defaults if f.endswith(".txt")]
-
-    user_added = os.listdir(user_dir)
-    user_added = [os.path.join(user_dir, f) for f in user_added]
-    return memgpt_defaults + user_added
-
-
-def list_persona_files():
-    """List all personas files"""
-    defaults_dir = os.path.join(memgpt.__path__[0], "personas", "examples")
-    user_dir = os.path.join(MEMGPT_DIR, "personas")
-
-    memgpt_defaults = os.listdir(defaults_dir)
-    memgpt_defaults = [os.path.join(defaults_dir, f) for f in memgpt_defaults if f.endswith(".txt")]
-
-    user_added = os.listdir(user_dir)
-    user_added = [os.path.join(user_dir, f) for f in user_added]
-    return memgpt_defaults + user_added
-
-
-def get_human_text(name: str):
-    for file_path in list_human_files():
-        file = os.path.basename(file_path)
-        if f"{name}.txt" == file or name == file:
-            return open(file_path, "r").read().strip()
-    raise ValueError(f"Human {name} not found")
-
-
-def get_persona_text(name: str):
-    for file_path in list_persona_files():
-        file = os.path.basename(file_path)
-        if f"{name}.txt" == file or name == file:
-            return open(file_path, "r").read().strip()
-
-    raise ValueError(f"Persona {name} not found")
-
-
-def get_human_text(name: str):
-    for file_path in list_human_files():
-        file = os.path.basename(file_path)
-        if f"{name}.txt" == file or name == file:
-            return open(file_path, "r").read().strip()
-
-
-def get_schema_diff(schema_a, schema_b):
-    # Assuming f_schema and linked_function['json_schema'] are your JSON schemas
-    f_schema_json = json.dumps(schema_a, indent=2)
-    linked_function_json = json.dumps(schema_b, indent=2)
-
-    # Compute the difference using difflib
-    difference = list(difflib.ndiff(f_schema_json.splitlines(keepends=True), linked_function_json.splitlines(keepends=True)))
-
-    # Filter out lines that don't represent changes
-    difference = [line for line in difference if line.startswith("+ ") or line.startswith("- ")]
-
-    return "".join(difference)
-
-
-# datetime related
-def validate_date_format(date_str):
-    """Validate the given date string in the format 'YYYY-MM-DD'."""
-    try:
-        datetime.datetime.strptime(date_str, "%Y-%m-%d")
-        return True
-    except (ValueError, TypeError):
-        return False
-
-
-def extract_date_from_timestamp(timestamp):
-    """Extracts and returns the date from the given timestamp."""
-    # Extracts the date (ignoring the time and timezone)
-    match = re.match(r"(\d{4}-\d{2}-\d{2})", timestamp)
-    return match.group(1) if match else None
+from datetime import datetime
+import json
+import os
+import pickle
+import platform
+import subprocess
+
+
+import re
+import difflib
+import demjson3 as demjson
+import pytz
+import tiktoken
+
+import memgpt
+from memgpt.constants import MEMGPT_DIR, FUNCTION_RETURN_CHAR_LIMIT, CLI_WARNING_PREFIX
+
+from memgpt.openai_backcompat.openai_object import OpenAIObject
+
+# TODO: what is this?
+# DEBUG = True
+DEBUG = False
+
+
+def open_folder_in_explorer(folder_path):
+    """
+    Opens the specified folder in the system's native file explorer.
+
+    :param folder_path: Absolute path to the folder to be opened.
+    """
+    if not os.path.exists(folder_path):
+        raise ValueError(f"The specified folder {folder_path} does not exist.")
+
+    # Determine the operating system
+    os_name = platform.system()
+
+    # Open the folder based on the operating system
+    if os_name == "Windows":
+        # Windows: use 'explorer' command
+        subprocess.run(["explorer", folder_path], check=True)
+    elif os_name == "Darwin":
+        # macOS: use 'open' command
+        subprocess.run(["open", folder_path], check=True)
+    elif os_name == "Linux":
+        # Linux: use 'xdg-open' command (works for most Linux distributions)
+        subprocess.run(["xdg-open", folder_path], check=True)
+    else:
+        raise OSError(f"Unsupported operating system {os_name}.")
+
+
+# Custom unpickler
+class OpenAIBackcompatUnpickler(pickle.Unpickler):
+    def find_class(self, module, name):
+        if module == "openai.openai_object":
+            return OpenAIObject
+        return super().find_class(module, name)
+
+
+def count_tokens(s: str, model: str = "gpt-4") -> int:
+    encoding = tiktoken.encoding_for_model(model)
+    return len(encoding.encode(s))
+
+
+def printd(*args, **kwargs):
+    if DEBUG:
+        print(*args, **kwargs)
+
+
+def united_diff(str1, str2):
+    lines1 = str1.splitlines(True)
+    lines2 = str2.splitlines(True)
+    diff = difflib.unified_diff(lines1, lines2)
+    return "".join(diff)
+
+
+def parse_formatted_time(formatted_time):
+    # parse times returned by memgpt.utils.get_formatted_time()
+    return datetime.strptime(formatted_time, "%Y-%m-%d %I:%M:%S %p %Z%z")
+
+
+def datetime_to_timestamp(dt):
+    # convert datetime object to integer timestamp
+    return int(dt.timestamp())
+
+
+def timestamp_to_datetime(ts):
+    # convert integer timestamp to datetime object
+    return datetime.fromtimestamp(ts)
+
+
+def get_local_time_military():
+    # Get the current time in UTC
+    current_time_utc = datetime.now(pytz.utc)
+
+    # Convert to San Francisco's time zone (PST/PDT)
+    sf_time_zone = pytz.timezone("America/Los_Angeles")
+    local_time = current_time_utc.astimezone(sf_time_zone)
+
+    # You may format it as you desire
+    formatted_time = local_time.strftime("%Y-%m-%d %H:%M:%S %Z%z")
+
+    return formatted_time
+
+
+def get_local_time_timezone(timezone="America/Los_Angeles"):
+    # Get the current time in UTC
+    current_time_utc = datetime.now(pytz.utc)
+
+    # Convert to San Francisco's time zone (PST/PDT)
+    sf_time_zone = pytz.timezone(timezone)
+    local_time = current_time_utc.astimezone(sf_time_zone)
+
+    # You may format it as you desire, including AM/PM
+    formatted_time = local_time.strftime("%Y-%m-%d %I:%M:%S %p %Z%z")
+
+    return formatted_time
+
+
+def get_local_time(timezone=None):
+    if timezone is not None:
+        return get_local_time_timezone(timezone)
+    else:
+        # Get the current time, which will be in the local timezone of the computer
+        local_time = datetime.now().astimezone()
+
+        # You may format it as you desire, including AM/PM
+        formatted_time = local_time.strftime("%Y-%m-%d %I:%M:%S %p %Z%z")
+        print("formatted_time", formatted_time)
+
+        return formatted_time
+
+
+def parse_json(string):
+    """Parse JSON string into JSON with both json and demjson"""
+    result = None
+    try:
+        result = json.loads(string)
+        return result
+    except Exception as e:
+        print(f"Error parsing json with json package: {e}")
+
+    try:
+        result = demjson.decode(string)
+        return result
+    except demjson.JSONDecodeError as e:
+        print(f"Error parsing json with demjson package: {e}")
+        raise e
+
+
+def validate_function_response(function_response_string: any, strict: bool = False) -> str:
+    """Check to make sure that a function used by MemGPT returned a valid response
+
+    Responses need to be strings (or None) that fall under a certain text count limit.
+    """
+    if not isinstance(function_response_string, str):
+        # Soft correction for a few basic types
+
+        if function_response_string is None:
+            # function_response_string = "Empty (no function output)"
+            function_response_string = "None"  # backcompat
+
+        elif isinstance(function_response_string, dict):
+            if strict:
+                # TODO add better error message
+                raise ValueError(function_response_string)
+
+            # Allow dict through since it will be cast to json.dumps()
+            try:
+                # TODO find a better way to do this that won't result in double escapes
+                function_response_string = json.dumps(function_response_string)
+            except:
+                raise ValueError(function_response_string)
+
+        else:
+            if strict:
+                # TODO add better error message
+                raise ValueError(function_response_string)
+
+            # Try to convert to a string, but throw a warning to alert the user
+            try:
+                function_response_string = str(function_response_string)
+            except:
+                raise ValueError(function_response_string)
+
+    # Now check the length and make sure it doesn't go over the limit
+    # TODO we should change this to a max token limit that's variable based on tokens remaining (or context-window)
+    if len(function_response_string) > FUNCTION_RETURN_CHAR_LIMIT:
+        print(
+            f"{CLI_WARNING_PREFIX}function return was over limit ({len(function_response_string)} > {FUNCTION_RETURN_CHAR_LIMIT}) and was truncated"
+        )
+        function_response_string = f"{function_response_string[:FUNCTION_RETURN_CHAR_LIMIT]}... [NOTE: function output was truncated since it exceeded the character limit ({len(function_response_string)} > {FUNCTION_RETURN_CHAR_LIMIT})]"
+
+    return function_response_string
+
+
+def list_agent_config_files(sort="last_modified"):
+    """List all agent config files, ignoring dotfiles."""
+    agent_dir = os.path.join(MEMGPT_DIR, "agents")
+    files = os.listdir(agent_dir)
+
+    # Remove dotfiles like .DS_Store
+    files = [file for file in files if not file.startswith(".")]
+
+    # Remove anything that's not a directory
+    files = [file for file in files if os.path.isdir(os.path.join(agent_dir, file))]
+
+    if sort is not None:
+        if sort == "last_modified":
+            # Sort the directories by last modified (most recent first)
+            files.sort(key=lambda x: os.path.getmtime(os.path.join(agent_dir, x)), reverse=True)
+        else:
+            raise ValueError(f"Unrecognized sorting option {sort}")
+
+    return files
+
+
+def list_human_files():
+    """List all humans files"""
+    defaults_dir = os.path.join(memgpt.__path__[0], "humans", "examples")
+    user_dir = os.path.join(MEMGPT_DIR, "humans")
+
+    memgpt_defaults = os.listdir(defaults_dir)
+    memgpt_defaults = [os.path.join(defaults_dir, f) for f in memgpt_defaults if f.endswith(".txt")]
+
+    user_added = os.listdir(user_dir)
+    user_added = [os.path.join(user_dir, f) for f in user_added]
+    return memgpt_defaults + user_added
+
+
+def list_persona_files():
+    """List all personas files"""
+    defaults_dir = os.path.join(memgpt.__path__[0], "personas", "examples")
+    user_dir = os.path.join(MEMGPT_DIR, "personas")
+
+    memgpt_defaults = os.listdir(defaults_dir)
+    memgpt_defaults = [os.path.join(defaults_dir, f) for f in memgpt_defaults if f.endswith(".txt")]
+
+    user_added = os.listdir(user_dir)
+    user_added = [os.path.join(user_dir, f) for f in user_added]
+    return memgpt_defaults + user_added
+
+
+def get_human_text(name: str):
+    for file_path in list_human_files():
+        file = os.path.basename(file_path)
+        if f"{name}.txt" == file or name == file:
+            return open(file_path, "r").read().strip()
+    raise ValueError(f"Human {name} not found")
+
+
+def get_persona_text(name: str):
+    for file_path in list_persona_files():
+        file = os.path.basename(file_path)
+        if f"{name}.txt" == file or name == file:
+            return open(file_path, "r").read().strip()
+
+    raise ValueError(f"Persona {name} not found")
+
+
+def get_human_text(name: str):
+    for file_path in list_human_files():
+        file = os.path.basename(file_path)
+        if f"{name}.txt" == file or name == file:
+            return open(file_path, "r").read().strip()
+
+
+def get_schema_diff(schema_a, schema_b):
+    # Assuming f_schema and linked_function['json_schema'] are your JSON schemas
+    f_schema_json = json.dumps(schema_a, indent=2)
+    linked_function_json = json.dumps(schema_b, indent=2)
+
+    # Compute the difference using difflib
+    difference = list(difflib.ndiff(f_schema_json.splitlines(keepends=True), linked_function_json.splitlines(keepends=True)))
+
+    # Filter out lines that don't represent changes
+    difference = [line for line in difference if line.startswith("+ ") or line.startswith("- ")]
+
+    return "".join(difference)
+
+
+# datetime related
+def validate_date_format(date_str):
+    """Validate the given date string in the format 'YYYY-MM-DD'."""
+    try:
+        datetime.datetime.strptime(date_str, "%Y-%m-%d")
+        return True
+    except (ValueError, TypeError):
+        return False
+
+
+def extract_date_from_timestamp(timestamp):
+    """Extracts and returns the date from the given timestamp."""
+    # Extracts the date (ignoring the time and timezone)
+    match = re.match(r"(\d{4}-\d{2}-\d{2})", timestamp)
+    return match.group(1) if match else None